#!/bin/sh
#
# Wrapper around `swift build' that uses pkg-config in config.sh
# to determine compiler and linker flags
#
. ./config.sh
[ -e Sources/${Module}.swift ] || ./generate-wrapper.sh
if [ -z "$@" ]; then
    JAZZY_ARGS="--theme fullwidth --author Ren&eacute;&nbsp;Hexel --author_url https://www.ict.griffith.edu.au/~rhexel/ --github_url https://github.com/rhx/Swift$Mod --github-file-prefix https://github.com/rhx/Swift$Mod/tree/generated --root-url http://rhx.github.io/Swift$Mod/ --output docs"
fi
<<<<<<< HEAD
[ -e .build/build.db ] || ./build.sh
rm -rf .docs.old
mv docs .docs.old 2>/dev/null
sourcekitten doc --spm-module $Mod -- $CCFLAGS $LINKFLAGS > .build/$Mod-doc.json
jazzy --sourcekitten-sourcefile .build/$Mod-doc.json --clean            \
=======
[ -e "$BUILD_DIR/build.db" ] || ./build.sh
rm -rf .docs.old
mv docs .docs.old 2>/dev/null
sourcekitten doc --spm-module $Mod -- --build-path "$BUILD_DIR"		\
	$CCFLAGS $LINKFLAGS > "$BUILD_DIR/$Mod-doc.json"
jazzy --sourcekitten-sourcefile "$BUILD_DIR/$Mod-doc.json" --clean	\
>>>>>>> 021d6092
      --module-version $JAZZY_VER --module $Mod $JAZZY_ARGS "$@"<|MERGE_RESOLUTION|>--- conflicted
+++ resolved
@@ -8,18 +8,10 @@
 if [ -z "$@" ]; then
     JAZZY_ARGS="--theme fullwidth --author Ren&eacute;&nbsp;Hexel --author_url https://www.ict.griffith.edu.au/~rhexel/ --github_url https://github.com/rhx/Swift$Mod --github-file-prefix https://github.com/rhx/Swift$Mod/tree/generated --root-url http://rhx.github.io/Swift$Mod/ --output docs"
 fi
-<<<<<<< HEAD
-[ -e .build/build.db ] || ./build.sh
-rm -rf .docs.old
-mv docs .docs.old 2>/dev/null
-sourcekitten doc --spm-module $Mod -- $CCFLAGS $LINKFLAGS > .build/$Mod-doc.json
-jazzy --sourcekitten-sourcefile .build/$Mod-doc.json --clean            \
-=======
 [ -e "$BUILD_DIR/build.db" ] || ./build.sh
 rm -rf .docs.old
 mv docs .docs.old 2>/dev/null
 sourcekitten doc --spm-module $Mod -- --build-path "$BUILD_DIR"		\
 	$CCFLAGS $LINKFLAGS > "$BUILD_DIR/$Mod-doc.json"
 jazzy --sourcekitten-sourcefile "$BUILD_DIR/$Mod-doc.json" --clean	\
->>>>>>> 021d6092
       --module-version $JAZZY_VER --module $Mod $JAZZY_ARGS "$@"