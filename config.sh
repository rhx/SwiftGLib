#!/bin/sh
#
# Configuration for the module to compile, the Swift toolchain, and
# the compiler and linker flags to use.
#
VER=2.0
<<<<<<< HEAD
JAZZY_VER=2.62.2
=======
JAZZY_VER=2.64.3
>>>>>>> 2200a7b4
Mod=`grep name: Package.swift | head -n1 | cut -d'"' -f2`
Module=${Mod}-${VER}
module="`echo "${Module}" | tr '[:upper:]' '[:lower:]'`"
if [ -z "$BUILD_DIR" ]; then
  if `pwd -P | grep -q Dropbox` ; then
    export BUILD_DIR="/tmp/.build-$Module"
  else
    export BUILD_DIR=`pwd`/.build
  fi
fi
export PATH="${GIR2SWIFT_PATH}:${BUILD_DIR}/gir2swift/.build/release:${BUILD_DIR}/gir2swift/.build/debug:${PATH}:/usr/local/opt/ruby/bin:`echo /usr/local/lib/ruby/gems/*/bin | tr ' ' '\n' | tail -n1`:${PATH}:`echo /var/lib/gems/*/gems/jazzy-*/bin/ | tr ' ' '\n' | tail -n1`:/usr/local/bin"
export PKG_CONFIG_PATH=/usr/local/opt/libffi/lib/pkgconfig:${PKG_CONFIG_PATH}
export LINKFLAGS="`pkg-config --libs $module gio-unix-2.0 | tr ' ' '\n' | sed -e 's/^/-Xlinker /' -e 's/-Wl,//' | tr '\n' ' ' | sed -e 's/-Xcc[ 	]*-Xlinker/-Xlinker/g' -e 's/-Xcc *$//' -e 's/-Xlinker *$//'`"
export CCFLAGS="`pkg-config --cflags $module gio-unix-2.0 | tr ' ' '\n' | sed -e 's/^/-Xcc /' | tr '\n' ' ' | sed -e 's/-Xcc[ 	]*-Xlinker/-Xlinker/g' -e 's/-Xcc *$//' -e 's/-Xlinker *$//'`"
JAZZY_B=`echo $CCFLAGS $LINKFLAGS | sed 's/  */,/g'`<|MERGE_RESOLUTION|>--- conflicted
+++ resolved
@@ -4,11 +4,7 @@
 # the compiler and linker flags to use.
 #
 VER=2.0
-<<<<<<< HEAD
-JAZZY_VER=2.62.2
-=======
-JAZZY_VER=2.64.3
->>>>>>> 2200a7b4
+JAZZY_VER=2.64.4
 Mod=`grep name: Package.swift | head -n1 | cut -d'"' -f2`
 Module=${Mod}-${VER}
 module="`echo "${Module}" | tr '[:upper:]' '[:lower:]'`"
