--- conflicted
+++ resolved
@@ -6,13 +6,8 @@
     name: "GLib",
     products: [ .library(name: "GLib", targets: ["GLib"]) ],
     dependencies: [
-<<<<<<< HEAD
         .package(url: "https://github.com/rhx/gir2swift.git", branch: "main"),
-        .package(url: "https://github.com/apple/swift-docc-plugin", from: "1.0.0"),
-=======
-        .package(url: "https://github.com/rhx/gir2swift.git", branch: "development"),
         .package(url: "https://github.com/apple/swift-docc-plugin", from: "1.3.0"),
->>>>>>> b39b4bce
     ],
     targets: [
         .systemLibrary(name: "CGLib", pkgConfig: "gio-unix-2.0",
